--- conflicted
+++ resolved
@@ -125,17 +125,14 @@
         AND
         vcv.xml_release_date <= DATE_ADD(rcv.xml_release_date, INTERVAL 1 DAY)
     )
-<<<<<<< HEAD
+    AND vcv.pipeline_version = rcv.pipeline_version
     LEFT JOIN
     (SELECT * FROM `{processing_history_table}` WHERE file_type = "bq") bq
     ON bq.release_date = vcv.release_date
     LEFT JOIN
     (SELECT * FROM `{processing_history_table}` WHERE file_type = "sp") sp
     ON sp.release_date = bq.release_date
-    
-=======
-    AND vcv.pipeline_version = rcv.pipeline_version
->>>>>>> 54ced0cc
+
     """  # noqa: S608
     query_job = client.query(query)
     _ = query_job.result()

#!/usr/bin/env python3
################################################################
# This script is the main entrypoint for the BigQuery ingestion workflow.
# This checks to see if there are new parsed outputs from an RCV and a VCV file
# and if so, creates a bigquery dataset from them.


import json
import logging

from google.cloud import bigquery
from google.cloud.storage import Client as GCSClient


from clinvar_ingest.api.model.requests import (
    CreateExternalTablesRequest,
    CreateInternalTablesRequest,
    DropExternalTablesRequest,
    walk_and_replace,
)
from clinvar_ingest.cloud.bigquery import processing_history
from clinvar_ingest.cloud.bigquery.create_tables import (
    create_internal_tables,
    drop_external_tables,
    ensure_dataset_exists,
    run_create_external_tables,
)
from clinvar_ingest.config import get_env
from clinvar_ingest.slack import send_slack_message

from clinvar_ingest.cloud.cloudrun_job_execution import invoke_job

logging.basicConfig(
    level=logging.INFO,
    format="%(asctime)s.%(msecs)03d - %(levelname)s - %(name)s - %(funcName)s - %(message)s",
    datefmt="%Y-%m-%d %H:%M:%S",
)
_logger = logging.getLogger("clinvar-ingest-workflow")

# Environment needs to contain
# CLINVAR_INGEST_SLACK_TOKEN
# CLINVAR_INGEST_SLACK_CHANNEL
# CLINVAR_INGEST_BUCKET
# CLINVAR_INGEST_RELEASE_TAG
# CLINVAR_INGEST_BQ_META_DATASET
# BQ_DEST_PROJECT


def _get_gcs_client() -> GCSClient:
    if getattr(_get_gcs_client, "client", None) is None:
        setattr(_get_gcs_client, "client", GCSClient())
    return getattr(_get_gcs_client, "client")


def _get_bq_client() -> bigquery.Client:
    if getattr(_get_bq_client, "client", None) is None:
        setattr(_get_bq_client, "client", bigquery.Client())
    return getattr(_get_bq_client, "client")


################################################################
### Initialization code

# Main env for the codebase
env = get_env()
_logger.info(f"BQ Ingest environment: {env}")

################################################################
# Write record to processing_history indicating this workflow has begun
processing_history_table = processing_history.ensure_initialized(
    client=_get_bq_client()
)
processing_history_pairs_view = processing_history.ensure_pairs_view_exists(
    processing_history_table=processing_history_table,
    client=_get_bq_client(),
)
processing_history_pairs = processing_history.processed_pairs_ready_to_be_ingested(
    processing_history_pairs_view, client=_get_bq_client()
)
msg = f"Found {processing_history_pairs.total_rows} VCV/RCV datasets to ingest."
_logger.info(msg)

rows_to_ingest = []
if processing_history_pairs.total_rows:
    send_slack_message(msg)

    # update processing_history.bq_ingest_started for ALL processing_history_pairs
    for row in processing_history_pairs:
        rows_to_ingest.append(row)
        vcv_pipeline_version = row.get("vcv_pipeline_version", None)
        vcv_xml_release_date = row.get("vcv_xml_release_date", None)
        bq_ingest_update_result = processing_history.update_bq_ingest_processing_flag(
            processing_history_table=processing_history_table,
            pipeline_version=vcv_pipeline_version,
            xml_release_date=vcv_xml_release_date,
            client=_get_bq_client(),
            bq_ingest_processing=True,
        )
        _logger.info(
            f"Updated bq_ingest_processing flag to True for VCV {vcv_pipeline_version} and "
            f"{vcv_xml_release_date}."
        )

    # Now process individual rows
    bq_client = _get_bq_client()
    first_release_date = None
    for row in rows_to_ingest:
        _logger.info(row)
        release_date = row.get("release_date", None)

        if not first_release_date:
            first_release_date = release_date

        vcv_file_type = row.get("vcv_file_type", None)
        vcv_pipeline_version = row.get("vcv_pipeline_version", None)
        vcv_processing_started = row.get("vcv_processing_started", None)
        vcv_processing_finished = row.get("vcv_processing_finished", None)
        vcv_release_date = row.get("vcv_release_date", None)
        vcv_xml_release_date = row.get("vcv_xml_release_date", None)
        vcv_bucket_dir = row.get("vcv_bucket_dir", None)
        vcv_parsed_files = json.loads(row.get("vcv_parsed_files", None))

        rcv_file_type = row.get("rcv_file_type", None)
        rcv_pipeline_version = row.get("rcv_pipeline_version", None)
        rcv_processing_started = row.get("rcv_processing_started", None)
        rcv_processing_finished = row.get("rcv_processing_finished", None)
        rcv_release_date = row.get("rcv_release_date", None)
        rcv_xml_release_date = row.get("rcv_xml_release_date", None)
        rcv_bucket_dir = row.get("rcv_bucket_dir", None)
        rcv_parsed_files = json.loads(row.get("rcv_parsed_files", None))

        # We will use the VCV file's release date as the "release date" for both
        # And the VCV pipeline version as the "pipeline version"
        final_release_date = vcv_xml_release_date
        final_release_date_sanitized = final_release_date.isoformat().replace("-", "_")
        # The dataset name to create is clinvar with the release date and code version
        target_dataset_name = (
            f"clinvar_{final_release_date_sanitized}_{vcv_pipeline_version}"
        )

        # Infer the dataset location from the configured storage bucket
        bucket = _get_gcs_client().get_bucket(env.bucket_name)
        bucket_location = bucket.location

        try:
            dataset = ensure_dataset_exists(
                project=bq_client.project,
                dataset_id=target_dataset_name,
                client=bq_client,
                location=bucket_location,
            )
            _logger.info(f"Created dataset: {dataset.dataset_id}")

            msg = f"""
                BQ Ingest now processing {vcv_bucket_dir} and {rcv_bucket_dir} files into dataset: {dataset.dataset_id}.
                """
            _logger.info(msg)
            send_slack_message(msg)

            # Create VCV external tables
            vcv_create_tables_request = CreateExternalTablesRequest(
                destination_dataset=target_dataset_name,
                source_table_paths=vcv_parsed_files,
            )
            _logger.info(
                f"VCV Create External Tables request: {vcv_create_tables_request.model_dump_json()}"
            )
            vcv_create_tables_response = run_create_external_tables(
                vcv_create_tables_request
            )
            vcv_ext_resp_json = json.dumps(
                walk_and_replace(
                    vcv_create_tables_response, processing_history._dump_fn
                )
            )
            _logger.info(f"VCV Create External Tables response: {vcv_ext_resp_json}")

            # Create RCV external tables
            rcv_create_tables_request = CreateExternalTablesRequest(
                destination_dataset=target_dataset_name,
                source_table_paths=rcv_parsed_files,
            )
            _logger.info(
                f"RCV Create External Tables request: {rcv_create_tables_request.model_dump_json()}"
            )
            rcv_create_tables_response = run_create_external_tables(
                rcv_create_tables_request
            )
            rcv_ext_resp_json = json.dumps(
                walk_and_replace(
                    rcv_create_tables_response, processing_history._dump_fn
                )
            )
            _logger.info(f"RCV Create External Tables response: {rcv_ext_resp_json}")

            # VCV create internal tables
            vcv_create_internal_tables_request = CreateInternalTablesRequest(
                source_dest_table_map={
                    # source -> destination
                    str(table): str(table).replace("_external", "")
                    for _, table in vcv_create_tables_response.items()
                }
            )
            _logger.info(
                f"VCV Create Internal Tables request: {vcv_create_internal_tables_request.model_dump_json()}"
            )
            vcv_create_internal_tables_response = create_internal_tables(
                vcv_create_internal_tables_request
            )
            _logger.info(
                f"VCV Create Internal Tables response: {vcv_create_internal_tables_response.model_dump_json()}"
            )

            # RCV create internal tables
            rcv_create_internal_tables_request = CreateInternalTablesRequest(
                source_dest_table_map={
                    # source -> destination
                    str(table): str(table).replace("_external", "")
                    for _, table in rcv_create_tables_response.items()
                }
            )
            _logger.info(
                f"RCV Create Internal Tables request: {rcv_create_internal_tables_request.model_dump_json()}"
            )
            rcv_create_internal_tables_response = create_internal_tables(
                rcv_create_internal_tables_request
            )
            _logger.info(
                f"RCV Create Internal Tables response: {rcv_create_internal_tables_response.model_dump_json()}"
            )

            # Drop VCV external tables
            vcv_drop_external_tables_request = DropExternalTablesRequest(
                root=vcv_create_tables_response
            )
            _logger.info(
                f"VCV Drop External Tables request: {vcv_drop_external_tables_request.model_dump_json()}"
            )
            vcv_drop_external_tables_response = drop_external_tables(
                vcv_drop_external_tables_request
            )

            # Drop RCV external tables
            rcv_drop_external_tables_request = DropExternalTablesRequest(
                root=rcv_create_tables_response
            )
            _logger.info(
                f"RCV Drop External Tables request: {rcv_drop_external_tables_request.model_dump_json()}"
            )
            rcv_drop_external_tables_response = drop_external_tables(
                rcv_drop_external_tables_request
            )

            # Update the processing history table to insert the final release date into the VCV
            # and RCV rows to indicate that they have been ingested
            # Update VCV final release_date
            _logger.info("Updating VCV final release date.")
            _logger.info(
                f"processing_history_table: {processing_history_table}, "
                f"xml_release_date: {vcv_xml_release_date}, "
                f"release_tag: {vcv_pipeline_version}, "
                f"file_type: {vcv_file_type}, "
                f"bucket_dir: {vcv_bucket_dir}, "
                f"final_release_date: {final_release_date}"
            )
            processing_history.update_final_release_date(
                processing_history_table=processing_history_table,
                xml_release_date=vcv_xml_release_date,
                release_tag=vcv_pipeline_version,
                file_type=vcv_file_type,
                bucket_dir=vcv_bucket_dir,
                final_release_date=final_release_date,
                final_dataset_id=dataset.dataset_id,
                client=bq_client,
            )
            # Update RCV final release_date
            _logger.info("Updating RCV final release date.")
            _logger.info(
                f"processing_history_table: {processing_history_table}, "
                f"xml_release_date: {rcv_xml_release_date}, "
                f"release_tag: {rcv_pipeline_version}, "
                f"file_type: {rcv_file_type}, "
                f"bucket_dir: {rcv_bucket_dir}, "
                f"final_release_date: {final_release_date}"
            )
            processing_history.update_final_release_date(
                processing_history_table=processing_history_table,
                xml_release_date=rcv_xml_release_date,
                release_tag=rcv_pipeline_version,
                file_type=rcv_file_type,
                bucket_dir=rcv_bucket_dir,
                final_release_date=final_release_date,
                final_dataset_id=dataset.dataset_id,
                client=bq_client,
            )

            msg = f"""
                BQ Ingest workflow succeeded.
                Processed VCV release dated {vcv_xml_release_date} from {vcv_bucket_dir} and
                RCV release dated {rcv_xml_release_date} from {rcv_bucket_dir} into dataset {dataset.dataset_id}.
                """
            _logger.info(msg)
            send_slack_message(msg)
        except Exception as e:
            msg = f"""
                Error processing VCV release dated {vcv_xml_release_date} from {vcv_bucket_dir} and
                RCV release dated {rcv_xml_release_date} from {rcv_bucket_dir} into dataset {dataset.dataset_id}.
                """
            _logger.exception(msg)
            send_slack_message(msg)
            # rollback on exception
            # TODO Does it make sense to reset bq_ingest_processing to NULL
            # when it is possible that other parts of the record may have been updated
            # such as release_date?
            processing_history.update_bq_ingest_processing_flag(
                processing_history_table=processing_history_table,
                pipeline_version=vcv_pipeline_version,
                xml_release_date=vcv_xml_release_date,
                client=bq_client,
                bq_ingest_processing=False,
            )
            msg = f"""
                  Reset processing_history_table VCV bq_ingest_processing dated {vcv_xml_release_date} version
                  {vcv_pipeline_version}.
                  """
            _logger.exception(msg)
<<<<<<< HEAD
            send_slack_message(msg)

    # invoke next job if one is configured
    if env.bq_ingest_invoke_job_name:
        try:
            msg = f"Invoking job {env.bq_ingest_invoke_job_name} with on or after release date {first_release_date}."
            _logger.info(msg)
            # send_slack_message(msg)
            result = invoke_job(project_id=env.bq_dest_project,
                                location=env.bq_ingest_stored_proc_job_location,
                                job_name=env.bq_ingest_stored_proc_job_name,
                                env_vars={"RELEASE_DATE": first_release_date})
            msg = f"BQ Ingest invoked job {env.bq_ingest_invoke_job_name} success! Returned result: {result}."
            _logger.info(msg)
            # send_slack_message(msg)
        except Exception as e:
            msg = f"BQ Ingest invoked job {env.bq_ingest_invoke_job_name} failed: {e}."
            _logger.exception(msg)
            # send_slack_message(msg)

=======
            send_slack_message(msg)
>>>>>>> 6d329234
<|MERGE_RESOLUTION|>--- conflicted
+++ resolved
@@ -324,7 +324,6 @@
                   {vcv_pipeline_version}.
                   """
             _logger.exception(msg)
-<<<<<<< HEAD
             send_slack_message(msg)
 
     # invoke next job if one is configured
@@ -345,6 +344,3 @@
             _logger.exception(msg)
             # send_slack_message(msg)
 
-=======
-            send_slack_message(msg)
->>>>>>> 6d329234
